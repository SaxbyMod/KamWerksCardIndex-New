--- conflicted
+++ resolved
@@ -132,7 +132,6 @@
 
         if sets.is_empty() {
             sets.push(
-<<<<<<< HEAD
                 SETS.get(match guild_id.get() {
                     // Default to aug in the augmented server
                     1028530290727063604 => "aug",
@@ -141,21 +140,9 @@
                     // Default to pvp in the pvp server
                     1115010083168997376 => "cti",
 
-                    _ => "std",
-                })
-                .unwrap(),
-=======
-                g_sets
-                    .get(match guild_id.get() {
-                        // Default to aug in the augmented server
-                        1028530290727063604 => "aug",
-                        // Default to des in the descryption server
-                        1257552767984074803 => "des",
-
                         _ => "std",
                     })
                     .unwrap(),
->>>>>>> b864a3ed
             );
         }
 

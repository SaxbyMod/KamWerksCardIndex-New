--- conflicted
+++ resolved
@@ -102,15 +102,9 @@
 
     // poise framework
     let framework = frameworks! {
-<<<<<<< HEAD
-        global: help(), show_modifiers();
+        global: help(), show_modifiers(), ping();
         guild (1115010083168997376): test();
         guild (1115010083168997376): tunnel_status();
-=======
-        global: help(), show_modifiers(), ping();
-        guild (1199457939333849118): test();
-        guild (994573431880286289): tunnel_status();
->>>>>>> 5dd7779a
         ---
         {
             Ok(Data::new())
